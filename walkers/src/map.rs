use std::collections::{hash_map::Entry, HashMap};

use egui::{Mesh, PointerButton, Rect, Response, Sense, Ui, UiBuilder, Vec2, Widget};

use crate::{
    center::Center,
    mercator::{screen_to_position, Pixels, PixelsExt, TileId},
    tiles,
    zoom::{InvalidZoom, Zoom},
    Position, Tiles,
};

/// Plugins allow drawing custom shapes on the map. After implementing this trait for your type,
/// you can add it to the map with [`Map::with_plugin`]
pub trait Plugin {
    /// Function called at each frame.
    ///
    /// The provided [`Ui`] has its [`Ui::max_rect`] set to the full rect that was allocated
    /// by the map widget. Implementations should typically use the provided [`Projector`] to
    /// compute target screen coordinates and use one of the various egui methods to draw at these
    /// coordinates instead of relying on [`Ui`] layout system.
    ///
    /// The provided [`Response`] is the response of the map widget itself and can be used to test
    /// if the mouse is hovering or clicking on the map.
    fn run(self: Box<Self>, ui: &mut Ui, response: &Response, projector: &Projector);
}

/// The actual map widget. Instances are to be created on each frame, as all necessary state is
/// stored in [`Tiles`] and [`MapMemory`].
///
/// # Examples
///
/// ```
/// # use walkers::{Map, Tiles, MapMemory, Position};
///
/// fn update(ui: &mut egui::Ui, tiles: &mut dyn Tiles, map_memory: &mut MapMemory) {
///     ui.add(Map::new(
///         Some(tiles), // `None`, if you don't want to show any tiles.
///         map_memory,
///         Position::from_lon_lat(17.03664, 51.09916)
///     ));
/// }
/// ```
pub struct Map<'a, 'b, 'c> {
    tiles: Option<&'b mut dyn Tiles>,
    memory: &'a mut MapMemory,
    my_position: Position,
    plugins: Vec<Box<dyn Plugin + 'c>>,

    zoom_gesture_enabled: bool,
    drag_gesture_enabled: bool,
<<<<<<< HEAD
    zoom_speed: f64,
=======
    double_click_to_zoom: bool,
    double_click_to_zoom_out: bool,
    zoom_with_ctrl: bool,
>>>>>>> a3638b00
}

impl<'a, 'b, 'c> Map<'a, 'b, 'c> {
    pub fn new(
        tiles: Option<&'b mut dyn Tiles>,
        memory: &'a mut MapMemory,
        my_position: Position,
    ) -> Self {
        Self {
            tiles,
            memory,
            my_position,
            plugins: Vec::default(),
            zoom_gesture_enabled: true,
            drag_gesture_enabled: true,
<<<<<<< HEAD
            zoom_speed: 1.0,
=======
            double_click_to_zoom: false,
            double_click_to_zoom_out: false,
            zoom_with_ctrl: true,
>>>>>>> a3638b00
        }
    }

    /// Add plugin to the drawing pipeline. Plugins allow drawing custom shapes on the map.
    pub fn with_plugin(mut self, plugin: impl Plugin + 'c) -> Self {
        self.plugins.push(Box::new(plugin));
        self
    }

    /// Set whether map should perform zoom gesture.
    ///
    /// Zoom is typically triggered by the mouse wheel while holding <kbd>ctrl</kbd> key on native
    /// and web, and by pinch gesture on Android.
    pub fn zoom_gesture(mut self, enabled: bool) -> Self {
        self.zoom_gesture_enabled = enabled;
        self
    }

    /// Set whether map should perform drag gesture.
    pub fn drag_gesture(mut self, enabled: bool) -> Self {
        self.drag_gesture_enabled = enabled;
        self
    }

<<<<<<< HEAD
    /// Change how far to zoom in/out
    pub fn zoom_speed(mut self, speed: f64) -> Self {
        self.zoom_speed = speed;
=======
    /// Set whether to enable double click primary mouse button to zoom
    pub fn double_click_to_zoom(mut self, enabled: bool) -> Self {
        self.double_click_to_zoom = enabled;
        self
    }

    /// Set whether to enable double click secondary mouse button to zoom out
    pub fn double_click_to_zoom_out(mut self, enabled: bool) -> Self {
        self.double_click_to_zoom_out = enabled;
        self
    }

    /// Sets the zoom behaviour
    ///
    /// When enabled zoom is done with mouse wheel while holding <kbd>ctrl</kbd> key on native
    /// and web. Panning is done with mouse wheel without <kbd>ctrl</kbd> key
    ///
    /// When disabled, zooming can be done without holding <kbd>ctrl</kbd> key
    /// but panning with mouse wheel is disabled
    ///
    /// Has no effect on Android
    pub fn zoom_with_ctrl(mut self, enabled: bool) -> Self {
        self.zoom_with_ctrl = enabled;
>>>>>>> a3638b00
        self
    }
}

/// Projects geographical position into pixels on the viewport, suitable for [`egui::Painter`].
#[derive(Clone)]
pub struct Projector {
    clip_rect: Rect,
    memory: MapMemory,
    my_position: Position,
}

impl Projector {
    pub fn new(clip_rect: Rect, map_memory: &MapMemory, my_position: Position) -> Self {
        Self {
            clip_rect,
            memory: map_memory.to_owned(),
            my_position,
        }
    }

    /// Project `position` into pixels on the viewport.
    pub fn project(&self, position: Position) -> Vec2 {
        // Turn that into a flat, mercator projection.
        let projected_position = position.project(self.memory.zoom.into());

        // We need the precision of f64 here,
        // since some "gaps" between tiles are noticeable on large zoom levels (e.g. 16+)
        let zoom: f64 = self.memory.zoom.into();

        // We also need to know where the map center is.
        let map_center_projected_position = self
            .memory
            .center_mode
            .position(self.my_position, zoom)
            .project(self.memory.zoom.into());

        // From the two points above we can calculate the actual point on the screen.
        self.clip_rect.center().to_vec2()
            + (projected_position - map_center_projected_position).to_vec2()
    }

    /// Get coordinates from viewport's pixels position
    pub fn unproject(&self, position: Vec2) -> Position {
        let zoom: f64 = self.memory.zoom.into();
        let center = self.memory.center_mode.position(self.my_position, zoom);

        AdjustedPosition {
            position: center,
            offset: Default::default(),
        }
        .shift(-position)
        .position(zoom)
    }

    /// What is the local scale of the map at the provided position and given the current zoom
    /// level?
    pub fn scale_pixel_per_meter(&self, position: Position) -> f32 {
        let zoom = self.memory.zoom.into();

        // return f32 for ergonomics, as the result is typically used for egui code
        calculate_meters_per_pixel(position.lat(), zoom) as f32
    }
}

impl Map<'_, '_, '_> {
    /// Handle zoom and drag inputs, and recalculate everything accordingly.
    /// Returns `false` if no gesture handled.
    fn handle_gestures(&mut self, ui: &mut Ui, response: &Response) -> bool {
        let mut zoom_delta = ui.input(|input| input.zoom_delta()) as f64;

        if self.double_click_to_zoom
            && ui.ui_contains_pointer()
            && response.double_clicked_by(PointerButton::Primary)
        {
            zoom_delta = 2.0;
        }

        if self.double_click_to_zoom_out
            && ui.ui_contains_pointer()
            && response.double_clicked_by(PointerButton::Secondary)
        {
            zoom_delta = 0.0;
        }

        if !self.zoom_with_ctrl && zoom_delta == 1.0 {
            // We only use the raw scroll values, if we are zooming without ctrl,
            // and zoom_delta is not already over/under 1.0 (eg. a ctrl + scroll event or a pinch zoom)
            // These values seem to corrospond to the same values as one would get in `zoom_delta()`
            zoom_delta = ui.input(|input| (1.0 + input.smooth_scroll_delta.y / 200.0)) as f64
        };

        let mut changed = false;

        // Zooming and dragging need to be exclusive, otherwise the map will get dragged when
        // pinch gesture is used.
        if !(0.99..=1.01).contains(&zoom_delta)
            && ui.ui_contains_pointer()
            && self.zoom_gesture_enabled
        {
            // Displacement of mouse pointer relative to widget center
            let offset = response.hover_pos().map(|p| p - response.rect.center());

            let pos = self
                .memory
                .center_mode
                .position(self.my_position, self.memory.zoom());

            // While zooming, we want to keep the location under the mouse pointer fixed on the
            // screen. To achieve this, we first move the location to the widget's center,
            // then adjust zoom level, finally move the location back to the original screen
            // position.
            if let Some(offset) = offset {
                self.memory.center_mode = Center::Exact(
                    AdjustedPosition::from(pos)
                        .shift(-offset)
                        .zero_offset(self.memory.zoom.into()),
                );
            }

            // Shift by 1 because of the values given by zoom_delta(). Multiple by 2, because
            // then it felt right with both mouse wheel, and an Android phone.
            self.memory
                .zoom
                .zoom_by((zoom_delta - 1.) * 2. * self.zoom_speed);

            // Recalculate the AdjustedPosition's offset, since it gets invalidated by zooming.
            self.memory.center_mode = self
                .memory
                .center_mode
                .clone()
                .zero_offset(self.memory.zoom.into());

            if let Some(offset) = offset {
                self.memory.center_mode = self.memory.center_mode.clone().shift(offset);
            }

            changed = true;
        } else if self.drag_gesture_enabled {
            changed = self
                .memory
                .center_mode
                .recalculate_drag(response, self.my_position);
        }

        // Only enable panning with mouse_wheel if we are zooming with ctrl. But always allow touch devices to pan
        let panning_enabled = ui.input(|i| i.any_touches()) || self.zoom_with_ctrl;

        if ui.ui_contains_pointer() && panning_enabled {
            // Panning by scrolling, e.g. two-finger drag on a touchpad:
            let scroll_delta = ui.input(|i| i.smooth_scroll_delta);
            if scroll_delta != Vec2::ZERO {
                let pos = self
                    .memory
                    .center_mode
                    .position(self.my_position, self.memory.zoom());
                self.memory.center_mode =
                    Center::Exact(AdjustedPosition::from(pos).shift(scroll_delta));
            }
        }

        changed
    }
}

impl Widget for Map<'_, '_, '_> {
    fn ui(mut self, ui: &mut Ui) -> Response {
        let (rect, mut response) =
            ui.allocate_exact_size(ui.available_size(), Sense::click_and_drag());

        let mut moved = self.handle_gestures(ui, &response);
        moved |= self.memory.center_mode.update_movement();

        if moved {
            response.mark_changed();
            ui.ctx().request_repaint();
        }

        let zoom = self.memory.zoom;
        let map_center = self
            .memory
            .center_mode
            .position(self.my_position, zoom.into());
        let painter = ui.painter().with_clip_rect(rect);

        if let Some(tiles) = self.tiles {
            let mut meshes = Default::default();
            flood_fill_tiles(
                painter.clip_rect(),
                map_center.tile_id(zoom.round(), tiles.tile_size()),
                map_center.project(zoom.into()),
                zoom.into(),
                tiles,
                &mut meshes,
            );

            for shape in meshes.drain().filter_map(|(_, mesh)| mesh) {
                painter.add(shape);
            }
        }

        let projector = Projector::new(response.rect, self.memory, self.my_position);
        for (idx, plugin) in self.plugins.into_iter().enumerate() {
            let mut child_ui = ui.new_child(UiBuilder::new().max_rect(rect).id_salt(idx));
            plugin.run(&mut child_ui, &response, &projector);
        }

        response
    }
}

/// [`Position`] alone is not able to represent detached (e.g. after map gets dragged) position
/// due to insufficient accuracy.
#[derive(Debug, Clone, PartialEq)]
pub struct AdjustedPosition {
    /// Base geographical position.
    pub position: Position,

    /// Offset in pixels.
    pub offset: Pixels,
}

impl AdjustedPosition {
    pub(crate) fn new(position: Position, offset: Pixels) -> Self {
        Self { position, offset }
    }

    /// Calculate the real position, i.e. including the offset.
    pub(crate) fn position(&self, zoom: f64) -> Position {
        screen_to_position(self.position.project(zoom) - self.offset, zoom)
    }

    /// Recalculate `position` so that `offset` is zero.
    pub(crate) fn zero_offset(self, zoom: f64) -> Self {
        Self {
            position: screen_to_position(self.position.project(zoom) - self.offset, zoom),
            offset: Default::default(),
        }
    }

    pub(crate) fn shift(self, offset: Vec2) -> Self {
        Self {
            position: self.position,
            offset: self.offset + Pixels::new(offset.x as f64, offset.y as f64),
        }
    }
}

impl From<Position> for AdjustedPosition {
    fn from(position: Position) -> Self {
        Self {
            position,
            offset: Default::default(),
        }
    }
}

/// State of the map widget which must persist between frames.
#[derive(Debug, Default, Clone)]
pub struct MapMemory {
    center_mode: Center,
    zoom: Zoom,
}

impl MapMemory {
    /// Try to zoom in, returning `Err(InvalidZoom)` if already at maximum.
    pub fn zoom_in(&mut self) -> Result<(), InvalidZoom> {
        self.center_mode = self.center_mode.clone().zero_offset(self.zoom.into());
        self.zoom.zoom_in()
    }

    /// Try to zoom out, returning `Err(InvalidZoom)` if already at minimum.
    pub fn zoom_out(&mut self) -> Result<(), InvalidZoom> {
        self.center_mode = self.center_mode.clone().zero_offset(self.zoom.into());
        self.zoom.zoom_out()
    }

    /// Set exact zoom level
    pub fn set_zoom(&mut self, zoom: f64) -> Result<(), InvalidZoom> {
        self.center_mode = self.center_mode.clone().zero_offset(self.zoom.into());
        self.zoom = Zoom::try_from(zoom)?;
        Ok(())
    }

    /// Returns the current zoom level
    pub fn zoom(&self) -> f64 {
        self.zoom.into()
    }

    /// Returns exact position if map is detached (i.e. not following `my_position`),
    /// `None` otherwise.
    pub fn detached(&self) -> Option<Position> {
        self.center_mode.detached(self.zoom.into())
    }

    /// Center exactly at the given position.
    pub fn center_at(&mut self, position: Position) {
        self.center_mode = Center::Exact(AdjustedPosition {
            position,
            offset: Default::default(),
        });
    }

    /// Follow `my_position`.
    pub fn follow_my_position(&mut self) {
        self.center_mode = Center::MyPosition;
    }
}

/// Use simple [flood fill algorithm](https://en.wikipedia.org/wiki/Flood_fill) to draw tiles on the map.
fn flood_fill_tiles(
    viewport: Rect,
    tile_id: TileId,
    map_center_projected_position: Pixels,
    zoom: f64,
    tiles: &mut dyn Tiles,
    meshes: &mut HashMap<TileId, Option<Mesh>>,
) {
    // We need to make up the difference between integer and floating point zoom levels.
    let corrected_tile_size = tiles.tile_size() as f64 * 2f64.powf(zoom - zoom.round());
    let tile_projected = tile_id.project(corrected_tile_size);
    let tile_screen_position =
        viewport.center().to_vec2() + (tile_projected - map_center_projected_position).to_vec2();

    if viewport.intersects(tiles::rect(tile_screen_position, corrected_tile_size)) {
        if let Entry::Vacant(entry) = meshes.entry(tile_id) {
            // It's still OK to insert an empty one, as we need to mark the spot for the filling algorithm.
            let tile = tiles.at(tile_id).map(|tile| {
                tile.texture
                    .mesh_with_uv(tile_screen_position, corrected_tile_size, tile.uv)
            });

            entry.insert(tile);

            for next_tile_id in [
                tile_id.north(),
                tile_id.east(),
                tile_id.south(),
                tile_id.west(),
            ]
            .iter()
            .flatten()
            {
                flood_fill_tiles(
                    viewport,
                    *next_tile_id,
                    map_center_projected_position,
                    zoom,
                    tiles,
                    meshes,
                );
            }
        }
    }
}

/// Implementation of the scale computation.
fn calculate_meters_per_pixel(latitude: f64, zoom: f64) -> f64 {
    const EARTH_CIRCUMFERENCE: f64 = 40_075_016.686;

    // Number of pixels for width of world at this zoom level
    let total_pixels = crate::mercator::total_pixels(zoom);

    let pixel_per_meter_equator = total_pixels / EARTH_CIRCUMFERENCE;
    let latitude_rad = latitude.abs().to_radians();
    pixel_per_meter_equator / latitude_rad.cos()
}

#[cfg(test)]
mod tests {
    use super::*;

    fn assert_approx_eq(a: f64, b: f64) {
        let diff = (a - b).abs();
        let tolerance = 0.01;
        assert!(
            diff < tolerance,
            "Values differ by more than {tolerance}: {a} vs {b}"
        );
    }

    #[test]
    fn test_equator_zoom_0() {
        // At zoom 0 (whole world), equator should be about 156.5km per pixel
        let scale = calculate_meters_per_pixel(0.0, 0.);
        assert_approx_eq(scale, 1. / 156_543.03);
    }

    #[test]
    fn test_equator_zoom_19() {
        // At max zoom (19), equator should be about 0.3m per pixel
        let scale = calculate_meters_per_pixel(0.0, 19.);
        assert_approx_eq(scale, 1. / 0.298);
    }
}<|MERGE_RESOLUTION|>--- conflicted
+++ resolved
@@ -49,13 +49,10 @@
 
     zoom_gesture_enabled: bool,
     drag_gesture_enabled: bool,
-<<<<<<< HEAD
     zoom_speed: f64,
-=======
     double_click_to_zoom: bool,
     double_click_to_zoom_out: bool,
     zoom_with_ctrl: bool,
->>>>>>> a3638b00
 }
 
 impl<'a, 'b, 'c> Map<'a, 'b, 'c> {
@@ -71,13 +68,10 @@
             plugins: Vec::default(),
             zoom_gesture_enabled: true,
             drag_gesture_enabled: true,
-<<<<<<< HEAD
-            zoom_speed: 1.0,
-=======
+            zoom_speed: 2.0,
             double_click_to_zoom: false,
             double_click_to_zoom_out: false,
             zoom_with_ctrl: true,
->>>>>>> a3638b00
         }
     }
 
@@ -102,11 +96,12 @@
         self
     }
 
-<<<<<<< HEAD
-    /// Change how far to zoom in/out
+    /// Change how far to zoom in/out.
+    /// Default value is 2.0
     pub fn zoom_speed(mut self, speed: f64) -> Self {
         self.zoom_speed = speed;
-=======
+    }
+  
     /// Set whether to enable double click primary mouse button to zoom
     pub fn double_click_to_zoom(mut self, enabled: bool) -> Self {
         self.double_click_to_zoom = enabled;
@@ -130,7 +125,6 @@
     /// Has no effect on Android
     pub fn zoom_with_ctrl(mut self, enabled: bool) -> Self {
         self.zoom_with_ctrl = enabled;
->>>>>>> a3638b00
         self
     }
 }
@@ -251,11 +245,11 @@
                 );
             }
 
-            // Shift by 1 because of the values given by zoom_delta(). Multiple by 2, because
-            // then it felt right with both mouse wheel, and an Android phone.
+            // Shift by 1 because of the values given by zoom_delta(). Multiple by zoom_speed(defaults to 2.0),
+            // because then it felt right with both mouse wheel, and an Android phone.
             self.memory
                 .zoom
-                .zoom_by((zoom_delta - 1.) * 2. * self.zoom_speed);
+                .zoom_by((zoom_delta - 1.) * self.zoom_speed);
 
             // Recalculate the AdjustedPosition's offset, since it gets invalidated by zooming.
             self.memory.center_mode = self
