--- conflicted
+++ resolved
@@ -4,11 +4,8 @@
 
 ## Unreleased
 
-<<<<<<< HEAD
 * Add options for double click to zoom in and out
-=======
 * Add option to zoom without holding ctrl on native and web
->>>>>>> 4fec1922
 * Fixed zoom not following cursor if the map wasn't moved.
 * Fixed spurious "Error from IO runtime" at shutdown.
 
